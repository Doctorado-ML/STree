--- conflicted
+++ resolved
@@ -373,15 +373,6 @@
         tuple
             indices of the features selected
         """
-<<<<<<< HEAD
-        features_sets = self._generate_spaces(dataset.shape[1], max_features)
-        if len(features_sets) > 1:
-            if self._splitter_type == "random":
-                index = random.randint(0, len(features_sets) - 1)
-                return features_sets[index]
-            return self._select_best_set(dataset, labels, features_sets)
-        return features_sets[0]
-=======
         if dataset.shape[1] == max_features:
             # No feature reduction applies
             return tuple(range(dataset.shape[1]))
@@ -396,7 +387,6 @@
             .fit(dataset, labels)
             .get_support(indices=True)
         )
->>>>>>> 02de394c
 
     def get_subspace(
         self, dataset: np.array, labels: np.array, max_features: int
